from fastapi import FastAPI, Body, HTTPException, Request
import uvicorn.config
import uvicorn.server
from sim_class import Simulator
<<<<<<< HEAD
import uvicorn, json
import os
import time
import numpy as np
import base64
import cv2
=======
import os, uvicorn, json, time
import numpy as np, base64
from typing import Dict, Callable

HOST = '11.1.0.116'
PORT = 5555

# -------------------- extra functions ----------------------------------------
>>>>>>> 3bf5842e

SCALE = 100

def scale_to_UE5(data_in: dict):
    # works to scale up positions of actors
    state = {}
    for key in data_in.keys():
        # scale all values
        state[key] = [elem*SCALE for elem in data_in[key]]
        # scaling back yaw angle 
        state[key][3] /= SCALE
        state[key][3] += 90
    return state

# ------------------------------------------------------------------------------------------

PHOTO_ID = {}
DEBUG = False

# ------------------- STANDARD FUNCTIONS FOR API - UE5 --------------------------------------

def ue5_method_view(**kwargs):
    name = kwargs['name'] 
    img  = kwargs['data']
    if DEBUG:
        cv2.putText(img, f"ID: {PHOTO_ID[name]}", (10,50), cv2.FONT_HERSHEY_SIMPLEX, 1, (255,255,255))
        cv2.imshow(f'{name}_FOV', img)
        cv2.waitKey(1)

def ue5_method_echo(**kwargs):
    if DEBUG: print(kwargs['data']/SCALE)

# ---------------------------------- API CLASS ----------------------------------------------

class UE5_API:
<<<<<<< HEAD
    def __init__(self, sim, sim_loopFunc, mode = 'ue5'):
=======
    def __init__(self, mode:str='ue5', file: str='simulation.xml'):
>>>>>>> 3bf5842e

        # sensor -> callable!
        self.callbacks: Dict[str, Callable[[dict], None]] = {}
        self.mode = mode
        self.sim = sim
        self.sim_loop = sim_loopFunc
        self.app = FastAPI()

    # -------------------------------- API FUNCS -----------------------------------------

        #   -> ping from unreal
        @self.app.get("/ping")
        async def ping():
            return {'message':'OK'}
        
        #   -> init_unreal
        @self.app.get("/init_status")
        async def init_env():
            fish_states = scale_to_UE5(self.sim.states) 
            return {'message': 'Simulator INIT: OK', 'data': f'{fish_states}'}

        #   -> tick of simulator, return simulator.states
        @self.app.get("/tick_exec")
        async def tick_exec():
            # update simulator
<<<<<<< HEAD
            self.sim_loop(self.sim)
=======
            self.sim.tick()
            if self.callbacks['time']: self.callbacks['time']
>>>>>>> 3bf5842e
            fish_states = scale_to_UE5(self.sim.states) 
            return {'message': 'Actor Position UPD: OK', 'data': f'{fish_states}'}

        #   -> reception of image
        @self.app.put("/{agent_name}/view")
        async def img_view(agent_name: str, data: str = Body(...)):
            try:
                if agent_name not in self.sim.states.keys():
                    raise HTTPException(status_code=404, detail="Agent not found")
                else:
                    if agent_name in PHOTO_ID: PHOTO_ID[agent_name]+=1 
                    else: PHOTO_ID[agent_name] = 0
                nparr = np.frombuffer(base64.b64decode(data), np.uint8)
                img = cv2.imdecode(nparr, cv2.IMREAD_COLOR)
                # show all agents' front camera 
                img = cv2.resize(img, (0,0), fx=0.5, fy=0.5)
                self.callbacks['view']({'name': agent_name, 'data': img})

            except Exception as ex:
                return {'message': f'Exception: {ex}'}
            
            return {'message': f'{agent_name}/img: delivered'}

        #   -> reception of echosounder
        @self.app.put("/{agent_name}/echo")
        async def echosounder(agent_name: str, data: str = Body(...)):

            value = np.frombuffer(base64.b64decode(data), np.float32)
            self.callbacks['echo']({'name': agent_name, 'data': value})
            return {'message': f'{agent_name}/echo: delivered'}
        
    # ------------------------------------ FUNCS END -----------------------------------------

    def register_callback(self, sensor_name: str, callback: Callable[[dict], None]):
        """Register a callback for a specific echosounder agent."""
        self.callbacks[sensor_name] = callback

    async def call(self):
        '''Server managed asynchronously. '''
        config = uvicorn.Config(self.app, host='11.1.0.116', port=5555)
        server = uvicorn.Server(config)
        await server.serve()

    def __call__(self):
        '''Blocking run of the server.'''
        uvicorn.run(self.app, host='11.1.0.116', port=5555)


##  ---------------------------
##   Standalone Launch Sequence
##  ---------------------------

if __name__=="__main__":
<<<<<<< HEAD

    ## Standalone Imports
    from sim_class import Simulator
    import argparse

    # If exist get the --xml argument to specify the simulation file to use
    parser = argparse.ArgumentParser(description="Simulation xml filename")
    # Add an optional argument
    parser.add_argument('--xml', type=str, default="simulation", 
                        help='Name of the xml file used to set the simulation. Default is "simulation"')
    filename = parser.parse_args().xml+".xml"
    DIR_FILE = os.path.dirname(__file__)
    
    ## -------------------------------------------
    # Initialize simulation, defalut 60 fps
    sim = Simulator(1/60, sim_xml=os.path.join(DIR_FILE,filename)) 

    # create cycle function
    def sim_loop(sim):
        ''' barebone simulation'''
        sim.tick()

    ## ----------------------------------------------
    
    # Initiate and run the API 
    api = UE5_API(sim, sim_loop)
=======
    api = UE5_API()
    api.register_callback('echo', ue5_method_echo)
    api.register_callback('view', ue5_method_view)
>>>>>>> 3bf5842e
    api()<|MERGE_RESOLUTION|>--- conflicted
+++ resolved
@@ -2,23 +2,12 @@
 import uvicorn.config
 import uvicorn.server
 from sim_class import Simulator
-<<<<<<< HEAD
 import uvicorn, json
 import os
 import time
 import numpy as np
 import base64
 import cv2
-=======
-import os, uvicorn, json, time
-import numpy as np, base64
-from typing import Dict, Callable
-
-HOST = '11.1.0.116'
-PORT = 5555
-
-# -------------------- extra functions ----------------------------------------
->>>>>>> 3bf5842e
 
 SCALE = 100
 
@@ -54,11 +43,7 @@
 # ---------------------------------- API CLASS ----------------------------------------------
 
 class UE5_API:
-<<<<<<< HEAD
     def __init__(self, sim, sim_loopFunc, mode = 'ue5'):
-=======
-    def __init__(self, mode:str='ue5', file: str='simulation.xml'):
->>>>>>> 3bf5842e
 
         # sensor -> callable!
         self.callbacks: Dict[str, Callable[[dict], None]] = {}
@@ -84,12 +69,7 @@
         @self.app.get("/tick_exec")
         async def tick_exec():
             # update simulator
-<<<<<<< HEAD
             self.sim_loop(self.sim)
-=======
-            self.sim.tick()
-            if self.callbacks['time']: self.callbacks['time']
->>>>>>> 3bf5842e
             fish_states = scale_to_UE5(self.sim.states) 
             return {'message': 'Actor Position UPD: OK', 'data': f'{fish_states}'}
 
@@ -134,16 +114,9 @@
         await server.serve()
 
     def __call__(self):
-        '''Blocking run of the server.'''
-        uvicorn.run(self.app, host='11.1.0.116', port=5555)
-
-
-##  ---------------------------
-##   Standalone Launch Sequence
-##  ---------------------------
+        uvicorn.run(self.app, host='127.0.0.1', port=5555)
 
 if __name__=="__main__":
-<<<<<<< HEAD
 
     ## Standalone Imports
     from sim_class import Simulator
@@ -170,9 +143,4 @@
     
     # Initiate and run the API 
     api = UE5_API(sim, sim_loop)
-=======
-    api = UE5_API()
-    api.register_callback('echo', ue5_method_echo)
-    api.register_callback('view', ue5_method_view)
->>>>>>> 3bf5842e
     api()